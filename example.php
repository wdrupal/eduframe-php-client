<?php

require __DIR__ . '/vendor/autoload.php';

$educator_slug = 'programme-builder';
$access_token  = 'cd6395755d220afd2f11bdbe9d1b2dcf'; # testing program builder key

$connection = new \Eduframe\Connection();

$connection->setAccessToken( $access_token );
$connection->setEducatorSlug( $educator_slug );
$connection->setTesting( true );


$client = new Eduframe\Client( $connection );

$data = [];

//$data = $client->categories()->all();
//$data = $client->courses()->all();
//$data = $client->teachers()->all();
<<<<<<< HEAD
$data = $client->enrollments()->all( [ 'include' => 'course']);
=======
//$data = $client->users()->all([ 'include' => 'address' ]);

>>>>>>> f2a31cdf

// With include its possible to include nested relations.
$data = $client->users()->all( [ 'include' => 'address' ] );
//$data = $client->courses()->all( [ 'include' => 'credit_definitions.type.category,course_tab_contents,labels' ] );

header( "Content-Type: application/json" );

echo json_encode( $data );<|MERGE_RESOLUTION|>--- conflicted
+++ resolved
@@ -19,12 +19,7 @@
 //$data = $client->categories()->all();
 //$data = $client->courses()->all();
 //$data = $client->teachers()->all();
-<<<<<<< HEAD
 $data = $client->enrollments()->all( [ 'include' => 'course']);
-=======
-//$data = $client->users()->all([ 'include' => 'address' ]);
-
->>>>>>> f2a31cdf
 
 // With include its possible to include nested relations.
 $data = $client->users()->all( [ 'include' => 'address' ] );
